/* Orchid - WebRTC P2P VPN Market (on Ethereum)
 * Copyright (C) 2017-2020  The Orchid Authors
*/

/* GNU Affero General Public License, Version 3 {{{ */
/*
 * This program is free software: you can redistribute it and/or modify
 * it under the terms of the GNU Affero General Public License as published by
 * the Free Software Foundation, either version 3 of the License, or
 * (at your option) any later version.

 * This program is distributed in the hope that it will be useful,
 * but WITHOUT ANY WARRANTY; without even the implied warranty of
 * MERCHANTABILITY or FITNESS FOR A PARTICULAR PURPOSE.  See the
 * GNU Affero General Public License for more details.

 * You should have received a copy of the GNU Affero General Public License
 * along with this program.  If not, see <http://www.gnu.org/licenses/>.
**/
/* }}} */


#include <unistd.h>

#include <boost/filesystem/operations.hpp>

#include <boost/program_options/parsers.hpp>
#include <boost/program_options/options_description.hpp>
#include <boost/program_options/variables_map.hpp>

#include "baton.hpp"
#include "capture.hpp"
#include "error.hpp"
#include "execute.hpp"
#include "log.hpp"
#include "port.hpp"
#include "protect.hpp"
#include "transport.hpp"
#include "tunnel.hpp"

namespace orc {

namespace po = boost::program_options;

int Main(int argc, const char *const argv[]) {
    po::variables_map args;

    po::options_description options("command-line (only)");
    options.add_options()
        ("help", "produce help message")
        ("capture", po::value<std::string>(), "single ip address to capture")
        ("config", po::value<std::string>(), "configuration file for client configuration")
    ;

    po::store(po::parse_command_line(argc, argv, po::options_description()
        .add(options)
    ), args);

    po::notify(args);

    if (args.count("help") != 0) {
        std::cout << po::options_description()
            .add(options)
        << std::endl;
        return 0;
    }


    Initialize();


    const auto local(Host_);
    const Host network(local.operator uint32_t() & ~0xff);
    const Host gateway(network.operator uint32_t() | 0x01);

    const auto capture(Break<BufferSink<Capture>>(local));

<<<<<<< HEAD
    Tunnel(*capture, "", [&](const std::string &device) {
        static const unsigned mtu(1100);

=======
    Tunnel(*capture, "", [&](const std::string &device, const std::string &argument) {
        setTunIface(device);
>>>>>>> 3f5fb333
#ifdef _WIN32
        Execute("netsh", "interface", "ip", "set", "address", device, "static", local, "255.255.255.0");
        Execute("netsh", "interface", "ip", "set", "subinterface", device, "mtu=" + std::to_string(mtu));
        Execute("netsh", "interface", "ipv4", "set", "interface", device, "metric=0");

        const auto destination(args.count("capture") != 0 ? Host(args["capture"].as<std::string>())/32 : "0.0.0.0/0");
        Execute("netsh", "interface", "ipv4", "add", "route", destination, device, gateway, "metric=0");

        //Execute("netsh", "interface", "ipv4", "add", "route", network, device, "metric=0");
#else
        Execute("ifconfig", device, "inet", local/24,
#ifndef __APPLE__
            "dstaddr",
#endif
        local, "mtu", std::to_string(mtu), "up");

#ifdef __APPLE__
        const auto argument("-interface");
#else
        const auto argument("dev");
#endif

        if (args.count("capture") != 0)
            Execute("route", "-n", "add", Host(args["capture"].as<std::string>()), argument, device);
        else for (unsigned i(0); i != 8; ++i)
            // having a 0.0.0.0/* route causes connect() to fail with "Network is unreachable" on macOS
            Execute("route", "-n", "add" , "-net", std::to_string(1 << i) + ".0.0.0/" + std::to_string(8 - i), argument, device);

        Execute("route", "-n", "add", "-net", network/24, argument, device);
#endif

        capture->Start(args["config"].as<std::string>());
    });

    Thread().join();
    return 0;
}

}

int main(int argc, const char *const argv[]) { try {
    return orc::Main(argc, argv);
} catch (const std::exception &error) {
    std::cerr << error.what() << std::endl;
    return 1;
} }<|MERGE_RESOLUTION|>--- conflicted
+++ resolved
@@ -75,14 +75,11 @@
 
     const auto capture(Break<BufferSink<Capture>>(local));
 
-<<<<<<< HEAD
     Tunnel(*capture, "", [&](const std::string &device) {
         static const unsigned mtu(1100);
 
-=======
-    Tunnel(*capture, "", [&](const std::string &device, const std::string &argument) {
         setTunIface(device);
->>>>>>> 3f5fb333
+
 #ifdef _WIN32
         Execute("netsh", "interface", "ip", "set", "address", device, "static", local, "255.255.255.0");
         Execute("netsh", "interface", "ip", "set", "subinterface", device, "mtu=" + std::to_string(mtu));
