--- conflicted
+++ resolved
@@ -28,16 +28,11 @@
             </intent-filter>
         </activity>
 
-<<<<<<< HEAD
         <service
             android:name=".OrchidVpnService"
+            android:process=":vpnProcess"
             android:permission="android.permission.BIND_VPN_SERVICE"
         >
-=======
-        <service android:name=".OrchidVpnService"
-                android:process=":vpnProcess"
-                android:permission="android.permission.BIND_VPN_SERVICE">
->>>>>>> 64890e8f
             <intent-filter>
                 <action android:name="android.net.VpnService"/>
             </intent-filter>
