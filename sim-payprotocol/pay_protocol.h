/* Orchid - WebRTC P2P VPN Market (on Ethereum)
 * Copyright (C) 2017-2019  The Orchid Authors
*/

/* GNU Affero General Public License, Version 3 {{{ */
/*
 * This program is free software: you can redistribute it and/or modify
 * it under the terms of the GNU Affero General Public License as published by
 * the Free Software Foundation, either version 3 of the License, or
 * (at your option) any later version.
 * This program is distributed in the hope that it will be useful,
 * but WITHOUT ANY WARRANTY; without even the implied warranty of
 * MERCHANTABILITY or FITNESS FOR A PARTICULAR PURPOSE.  See the
 * GNU Affero General Public License for more details.
 * You should have received a copy of the GNU Affero General Public License
 * along with this program.  If not, see <http://www.gnu.org/licenses/>.
**/
/* }}} */



#include <map>
#include <vector>
#include <math.h>
#include <functional>
#include <limits>
#include <assert.h>

double Minutes = 60;
double Hours   = 60*Minutes;
double Days    = 24*Hours;
double Weeks   = 7*Days;
double Months  = 30*Days;

using namespace std;


typedef unsigned int uint32;
typedef unsigned long long uint64;

typedef unsigned int bytes32;
typedef unsigned int uint256;
//typedef unsigned int netaddr;



struct netaddr
{
	uint32 addr_ = 0;
	uint32 port_ = 0;
};

inline bool operator==(const netaddr& x, const netaddr& y) { return (x.addr_ == y.addr_) && (x.port_ == y.port_);  }


// ==================  misc/debugging/loggin ==============================

void dlog(int level, const char* fmt, ...);


// ==================  ETH misc ==============================



template <class T>
string encodePacked(T x) { return to_string(x); }

template <class T, class ... Ts>
string encodePacked(T x, Ts... xs)
{
	return to_string(x) + encodePacked(xs...);
}

bytes32 keccak256(const string& x);
uint256 keccak256(uint256 x);
bytes32 sign(bytes32 x, bytes32 signer);
bytes32 ecrecover(bytes32 sig);


double& get_trans_cost();
double& get_max_trans_cost();
double& get_OXT_balance(bytes32 account);

struct payment
{
	bytes32 hash_secret, target, nonce, sender;
	double  ratio, start, range, amount;
	bytes32 sig;
};

double is_winner(bytes32 secret, bytes32 nonce, double ratio)  // offline check to see if ticket is a winner
{
    double rval = double(keccak256(encodePacked(secret, nonce))) / double(numeric_limits<bytes32>::max());
    return rval < ratio;
}


namespace Lot
{
	struct pot { double amount_, escrow_; };

	pot& balance(bytes32 k);

	void grab(bytes32 secret, bytes32 hash, bytes32 target, bytes32 nonce, double ratio, double start, double range, double amount, bytes32 sig, vector<bytes32>)
	{
		if (is_winner(secret, nonce, ratio)) {
			bytes32 sender = ecrecover(sig);
			dlog(2,"grab(%x,%x,%x,%x,%f,%f,%f,%f,%x) winner! amount(%f) ", secret,hash,target,nonce,ratio,start,range,amount,sig, amount);
			if (balance(sender).amount_ >= amount) {
				dlog(2,"balance[%x](%f) >= %f \n", sender, balance(sender).amount_, amount);
				balance(sender).amount_ -= amount;
				get_OXT_balance(target) += amount;
			}
			else {
				dlog(2,"balance[%x](%f) < %f \n", sender, balance(sender).amount_, amount);
				balance(sender).escrow_ = 0;
			}
		}

	}
}




// ==================  Network/IMsg Interface ==============================


struct Connect_Msg;
struct Payable_Msg;
struct Payment_Msg;

struct Packet;

struct IMsgReciever
{
	virtual ~IMsgReciever() {}
	virtual void on_recv(netaddr to, netaddr from, const Packet& inpack, Connect_Msg* msg) {};
	virtual void on_recv(netaddr to, netaddr from, const Packet& inpack, Payable_Msg* msg) {};
	virtual void on_recv(netaddr to, netaddr from, const Packet& inpack, Payment_Msg* msg) {};
};

struct Msg
{
	bytes32 recipient_;

	Msg(bytes32 r): recipient_(r) {}

	virtual ~Msg() {}
	virtual bytes32 get_recipient() { return recipient_; }
	virtual void    recv(netaddr to, netaddr from, const Packet& p, IMsgReciever* r)  = 0;
};


struct Packet
{
	uint32 id_   = 0;
	double size_ = 0.0;

	uint64 routehash_ = 0; // 'real' packet wouldn't store this, optimization for sim
	vector<netaddr> fwds_;
	vector<Msg*> 	msgs_;
	vector<bytes32> payersigs_;
};

template <class T> inline T  zero(T)  { return T(); }
template <class T> inline T* zero(T*) { return nullptr; }

template <class T> inline T safe_back(const vector<T>& X) { T x(zero(T())); if (X.size() > 0) x = X.back(); return x; }

inline double  get_size( const Packet& p) { return p.size_; }
inline uint32  get_id(	 const Packet& p) { return p.id_; }
inline bytes32 get_payer(const Packet& p) { return safe_back(p.payersigs_);}
inline netaddr get_fwd(  const Packet& p) { return safe_back(p.fwds_); }
inline Msg*    get_msg(  const Packet& p) { return safe_back(p.msgs_); }
inline void    del_msg(  const Packet& p) { delete p.msgs_.back(); }
inline bool    has_fwd(  const Packet& p) { return p.fwds_.size() > 0; }
inline uint64  get_route_hash(const Packet& p) { return p.routehash_; }

inline void    strip( Packet& p)    { p.fwds_.pop_back(); p.msgs_.pop_back(); p.payersigs_.pop_back(); }

// netaddr get_next(packet& p);





struct Payment_Msg : public Msg
{
	payment payment_;

	Payment_Msg(bytes32 r, const payment& p): Msg(r), payment_(p) {}

	virtual void    recv(netaddr to, netaddr from, const Packet& p, IMsgReciever* r) { r->on_recv(to,from,p,this); }
};

struct Payable_Msg : public Msg
{
	netaddr 	address_ = {};
	bytes32 	stakee_  = 0;
	bytes32 	target_  = 0; // could be different from stakee_ . .?
	uint256 	hash_secret_ = 0;

	Payable_Msg(bytes32 r, netaddr a, bytes32 s, bytes32 t, uint256 hs): Msg(r), address_(a), stakee_(s), target_(t), hash_secret_(hs) {}

	virtual void    recv(netaddr to, netaddr from, const Packet& p, IMsgReciever* r) { r->on_recv(to,from,p,this); }
};

struct Connect_Msg : public Msg
{

	bytes32 sender_;

	Connect_Msg(bytes32 r, bytes32 s): Msg(r), sender_(s) {}

	virtual void    recv(netaddr to, netaddr from, const Packet& p, IMsgReciever* r) { r->on_recv(to,from,p,this); }
};




//struct packet;

/*
// todo: replace
struct packet
{
	double 	size_;
	bytes32	payer_;
	vector<netaddr> route_;
	uint32  id_;
};

*/





struct INet : public IMsgReciever
{
	virtual ~INet() {}

	virtual netaddr get_netaddr() = 0;

	virtual void on_packet(			netaddr to, netaddr from, const Packet& p){}
	virtual void on_dropped_packet(	netaddr to, netaddr from, const Packet& p){}
	virtual void on_queued_packet( 	netaddr to, netaddr from, const Packet& p){}

};

namespace net
{
	void send(netaddr to, netaddr from, const Packet& p);
	void add(INet* net, double ibw, double obw);
}




// ==================  Time and Tickable (event simulation) ==============================


double CurrentTime();

struct ITickable
{
	virtual ~ITickable() {}
    virtual void step(double ctime) = 0;
    virtual double next_step_time() = 0;
};

void register_timer_func(ITickable* p);


struct Tickable : public ITickable
{
	virtual ~Tickable() {}

	double period_ = 1.0;
	double next_   = 0.0;

    virtual void step(double ctime) {
    	next_ = ctime + period_;
    }

    virtual double next_step_time() {
    	return next_;
    }

    void reset(double n) { next_ = n; }


};




// ==================  Pay Protocol interfaces,objects ==============================



struct Server;



struct IBudget
{
	virtual ~IBudget() {}
	virtual double get_afford(double ctime) = 0;
	virtual double get_max_faceval() = 0;
    virtual void on_connect() = 0;
    virtual void on_disconnect() = 0;
    virtual void on_invoice() = 0;
	virtual void set_active(double aratio) = 0;
};

struct Budget_PredExpW : public IBudget, public Tickable
{
	// budgeting params (input from UI)
	double budget_edate_;   	    // target budget end date
	double max_faceval_		= 1.0;  // maximum allowable faceval in OXT (user's hard variance limit)
	double max_prepay_time_ = 4.0;   // max amount of time client will prepay (credit) to server for undelivered bandwidth, in seconds (client->server trust)

    // config hyperparams
	double timer_sample_rate_ = 20.0; // frequency of calls to on_timer() (nothing special about 20s)

    // internal
	double wactive_	= 0.1; // default to 2.4 hours / day of active VPN time

	double prepay_credit_;
	bool   route_active_;                  // true when a connection/circuit is active
	double exp_half_life   = 1*Weeks;      // 1 one week 50% smoothing period
	double last_pay_date_  = 0.0;
	double spendrate_      = 0.0;
	bytes32 account_;
	double ltime_;


	virtual double get_afford(double ctime) {
		double time_owed = (ctime - last_pay_date_);
		double allowed   = spendrate_ * (time_owed + prepay_credit_);
        dlog(2,"Budget_PredExpW::get_afford(%f) allowed(%f) = spendrate_(%f) * (%f - %f + %f) \n", ctime,allowed,spendrate_,ctime,last_pay_date_,prepay_credit_);
        return allowed;
    }
    
	virtual double get_max_faceval() {
        return max_faceval_;
    }

    void step(double ctime) {
    	Tickable::step(ctime);
    
        double ltime    = ltime_; // persist_load("ltime", CurrentTime()); // load variable from persistent disk/DB/config, default to CurrentTime()
        double wactive  = wactive_; // persist_load("wactive", 1.0);

        // predict the fraction of time Orchid is active & connected (simple exp smoothing predictor) 
        double etime    = ctime - ltime;
        double decay    = exp(log(0.5) * etime/exp_half_life);        
        double cactive  = route_active_ ? 1.0 : 0.0;       
        wactive         = decay*wactive + (1-decay)*cactive;
        ltime           = ctime;
        
        dlog(2,"Budget_PredExpW::step(%f) wactive=%f = %f*%f + (1-%f)*%f ", ctime,wactive,decay,wactive,decay,cactive);


        double pred_future_active_time = (budget_edate_ - ctime) * wactive;
        double curbal   = Lot::balance(account_).amount_;
        double duration = pred_future_active_time + 1*Days;
        spendrate_      = curbal / duration;

		dlog(2," pfat = (%f-%f)*%f; spendrate_(%f) = %f / (%f + %f) \n", budget_edate_,ctime,wactive,  spendrate_,curbal,pred_future_active_time,1*Days);

        ltime_ 			= ltime; 	// persist_store("ltime",   ltime);
        wactive_ 		= wactive; // persist_store("wactive", wactive);
    }

    Budget_PredExpW(bytes32 account, double budget_edate): account_(account), budget_edate_(budget_edate), ltime_(CurrentTime()) {
    	period_ = timer_sample_rate_;
        register_timer_func(this); // call on_timer() every {timer_sample_rate_} seconds
        route_active_ = false;
        step(CurrentTime()); // tick the timer once on startup to update for any time orchid was shutdown
    }
    
    void on_connect()    {
        dlog(2,"Budget_PredExpW::on_connect() ctime(%f) \n", CurrentTime());
    	route_active_ = true;  last_pay_date_ = CurrentTime(); prepay_credit_ = max_prepay_time_;
    }

    void on_disconnect() { route_active_ = false; }
    void on_invoice()    { last_pay_date_ = CurrentTime(); prepay_credit_ = 0; }
	void set_active(double aratio) { route_active_ = aratio > 0.0; }

};


/*
 *
This simple client implmentation sends payments on a regular schedule every (period_) seconds (Tickable timer)
The amount of each payment is determined by the budget object

In sendpay(...) the client uses a simple method of determining how to split expected value between win_prob and face_val by using a fixed parameterized transaction fee overhead target.
(todo: this could later be outsourced to a more complex payment param optimizer thing)

This client also has a simple congestion control thing (for the sim, not really part of the protocol, todo refactor later)
 */
struct Client : public Tickable, public INet
{
	// budgeting params (input from UI or optimization stuff)
	double target_overhead_ = 0.1;	// target transaction fee overhead  // move to server?

	// Internal
	netaddr address_;
	bytes32 account_;

	struct Node
	{
		netaddr 	address_ = {};
		bytes32 	stakee_  = 0;
		bytes32 	target_  = 0; // could be different from stakee_ . .?
		uint256 	hash_secret_ = 0;
		IBudget*	budget_ = nullptr;
	};
	vector<Node> 	route_; // client route information
	uint64 routehash_ = 0;


	double  brecvd_; // bytes received for the current connection
	double  active_ = 1.0;

	// packet id tracking and rate limit multiplr for simple congestion control
	uint32  last_recv_pac_id_ = 0;
	uint32  last_sent_pac_id_ = 0;
	double  rate_limit_mult_  = 1.0;
	double  packs_sent_ = 0;
	double  packs_recv_ = 0;


	void on_update_route();

	Client(bytes32 account, double budget_edate, int nhops) {
		account_ = account;
		address_ = netaddr{uint32(rand()), 0};
		period_  = 4.0; register_timer_func(this); // send a payment every 4s for now
		brecvd_  = 0.0;

		route_.resize(nhops);
		for (int i(0); i < nhops; i++) {
			route_[i].budget_ = new Budget_PredExpW(account_, budget_edate);
		}
		on_update_route();
	}

	virtual ~Client() { for (auto n : route_) delete n.budget_; }

	virtual netaddr get_netaddr() { return address_; }

    
	// External functions
	double get_trust_bound();  	// max OXT amount client is willing to lend to server (can initially be a large constant)


<<<<<<< HEAD
	void set_active(double aratio) { // set an activity ratio for budgeting  (0.0 idle, 1.0 full use)
		for (auto n : route_) n.budget_->set_active(aratio);
=======
	void set_active(double active) { // set an activity ratio for budgeting  (0.0 idle, 1.0 full use)
		budget_->set_active(active);
		active_ = active;
>>>>>>> aa2e47eb
	}
    
    // callback when disconnected from route
	void on_disconnect()     { for (auto& n : route_) { n.budget_->on_disconnect(); n = Node(); } }

	//void on_payto(uint256 hash_secret, bytes32 target) { hash_secret_ = hash_secret; target_ = target;}
	//void sendpay(double ctime, uint256 hash_secret, bytes32 target);

	payment create_payment(double ctime, IBudget* budget, uint256 hash_secret, bytes32 target);


	void 	send_data(double ctime, netaddr dst, double ps);
	void 	send_payments(double ctime);
	void 	on_connect(double ctime, const vector<pair<netaddr,bytes32>>& route); 	// user initiates connection to server (random selection picks server)


	virtual void on_recv(netaddr to, netaddr from, const Packet& inpack, Payable_Msg* msg) {
		dlog(2,"Client::on_recv(%x,%x,Packet,Payable_Msg*)) \n", to.addr_, from.addr_);

		for (auto& node : route_) {
			if (node.address_.addr_ == msg->address_.addr_) {
				node.target_ = msg->target_;
				node.hash_secret_ = msg->hash_secret_;
			}
		}

	}


    void step(double ctime) {
	dlog(2,"Client::step(%f)\n", ctime);
    	Tickable::step(ctime);
<<<<<<< HEAD
    	send_payments(ctime);
    	//sendpay(ctime, hash_secret_, target_);
=======
    	assert(target_ != 0);
    	if (active_ > 0.0) sendpay(ctime, hash_secret_, target_);
>>>>>>> aa2e47eb
    }

    void send_packet(netaddr to, netaddr from, Packet& p) {
    	packs_sent_ += 1.0;
    	if (last_sent_pac_id_ != last_recv_pac_id_) {
    		// last packet was dropped, downgrade rate control
    		rate_limit_mult_ = rate_limit_mult_*0.5;
    		dlog(2,"Client(%p)::send_packet(%i != %i) rate_limit_mult_(%f) \n", this, last_sent_pac_id_, last_recv_pac_id_, rate_limit_mult_);
    	}
    	else {
    		rate_limit_mult_ = min(rate_limit_mult_*1.1, 1.0);
    		dlog(2,"Client(%p)::send_packet(%i == %i) rate_limit_mult_(%f) \n", this, last_sent_pac_id_, last_recv_pac_id_, rate_limit_mult_);
    	}
    	p.size_ = p.size_ * rate_limit_mult_;
    	last_sent_pac_id_++;
    	p.id_   = last_sent_pac_id_;
    	net::send(to, from, p);
    }
<<<<<<< HEAD

	virtual void on_packet(netaddr to, netaddr from, const Packet& p)
	{
    	packs_recv_ += 1.0;
		last_recv_pac_id_ = get_id(p);
		auto psize = get_size(p);
		assert(to.addr_ == address_.addr_); brecvd_ += psize;
		dlog(2,"Client(%p)::on_packet  (%x,%x,%e,%d) brecvd_(%f) ids(%i,%i) \n", this, to,from,psize,get_id(p),brecvd_, last_sent_pac_id_, last_recv_pac_id_);

		auto* msg = get_msg(p);
		if (msg != nullptr) {
			msg->recv(to, from, p, this);
			del_msg(p);
		}
		else {
			assert(p.routehash_ == routehash_);
		}
	}
=======
    
    virtual void on_packet(netaddr to, netaddr from, const packet& p)
    {
    	packs_recv_ += 1.0;
	last_recv_pac_id_ = get_id(p);
	auto psize = get_size(p);
	assert(to == address_); brecvd_ += psize;
	dlog(2,"Client::on_packet  (%x,%x,%e,%d) brecvd_(%f) \n", to,from,psize,get_id(p),brecvd_);
    }
>>>>>>> aa2e47eb


	void print_info(int llevl, double ctime);

};


payment Client::create_payment(double ctime, IBudget* budget, uint256 hash_secret, bytes32 target)
{
	double afford	   	= budget->get_afford(ctime);
	double max_face_val	= budget->get_max_faceval();

	double exp_val 		= afford;
   	double trans_cost   = get_trans_cost();
	double face_val     = trans_cost / target_overhead_;
	//face_val      = min(face_val, max_face_val);
	//if (face_val > max_face_val) { assert(false); face_val = 0; }  // hard constraint failure }

	// todo: simulate server ticket value function?
	if (face_val > trans_cost) {
		double win_prob = exp_val / (face_val - trans_cost);
		if (win_prob >= 1.0) {
			win_prob = 1.0; face_val = exp_val + trans_cost;
			//printf("win_prob %f = %f / (%f - %f) \n ", win_prob, exp_val, face_val, trans_cost);
		}
		win_prob    	= max(min(win_prob, 1.0), 0.0); // todo: server may want a lower bound on win_prob for double-spend reasons
		// todo: is one hour duration (range) reasonable?
		bytes32 nonce 	= rand();
		double ratio 	= win_prob, start = CurrentTime(), range = 1.0*Hours, amount = face_val;
		bytes32 ticket 	= keccak256(encodePacked(hash_secret, target, nonce, ratio, start, range, amount));
		auto sig 		= sign(ticket, account_);
		budget->on_invoice();
		// any book-keeping here

		return payment{hash_secret, target,  nonce, account_, ratio, start, range, amount, sig};
	}
	else {
		// handle payment error, report to GUI, etc
		return payment{};
	}
}

inline int invidx(int i, int s) { return s - i - 1; }

void Client::send_data(double ctime, netaddr dst, double ps)
{
	Packet pack; pack.routehash_ = routehash_;
	pack.size_ = ps;
	netaddr targ;
	if (route_.size() > 0) targ = route_[0].address_;
	int rs = int(route_.size());
	pack.payersigs_.resize(rs); pack.fwds_.resize(rs); pack.msgs_.resize(rs);
	for (int i(0); i < rs; i++)
	{
		const Node& node = route_[i];
		auto sig  = sign( bytes32(), account_);
		pack.payersigs_[invidx(i,rs)] = sig;
		netaddr fwd;
		if (i+1 < route_.size()) fwd = route_[i+1].address_;
		else fwd = dst;
		pack.fwds_[invidx(i,rs)] = fwd;
		pack.msgs_[invidx(i,rs)] = nullptr; // Packet::Layer{node.address_, nmsg});
	}

	send_packet(targ, this->address_, pack);
}


void Client::send_payments(double ctime)
{
	Packet pack; pack.routehash_ = routehash_;
	netaddr dst;
	if (route_.size() > 0) dst = route_[0].address_;
	int rs = int(route_.size());
	pack.payersigs_.resize(rs); pack.fwds_.resize(rs); pack.msgs_.resize(rs);
	for (int i(0); i < rs; i++)
	{
		const Node& node = route_[i];
		payment p = create_payment(ctime, node.budget_, node.hash_secret_, node.target_);
		//auto sig  = sign( keccak256(encodePacked(p)), account_);
		auto sig  = sign( bytes32(), account_);
		auto* nmsg = new Payment_Msg(node.stakee_, p);
		pack.payersigs_[invidx(i,rs)] = sig;
		netaddr fwd;
		if (i+1 < route_.size()) fwd = route_[i+1].address_;
		pack.fwds_[invidx(i,rs)] = fwd;
		pack.msgs_[invidx(i,rs)] = nmsg; // Packet::Layer{node.address_, nmsg});
	}

	send_packet(dst, this->address_, pack);
}



// user initiates connection to server (random selection picks server)
void Client::on_connect(double ctime, const vector<pair<netaddr,bytes32>>& route)
{
	dlog(1, "Client::on_connect(%f) \n", ctime);

	brecvd_ = 0.0;
	rate_limit_mult_ = 1.0;
	last_recv_pac_id_ = 0;
	last_sent_pac_id_ = 0;

	assert(route.size() == route_.size());
	for (int i(0); i < int(route_.size()); i++) {
		route_[i].address_ = route[i].first; route_[i].stakee_ = route[i].second;
		route_[i].budget_->on_connect();
	}

	//send("connect", server);
	//server->on_connect(this, dst);
	//budget_->on_connect();
	//this->step(ctime); // run update immediately

	netaddr dst; if (route_.size() > 0) dst = route_[0].address_;

	for (int i(0); i < int(route_.size()); i++)
	{
		Packet pack; pack.routehash_ = routehash_;
		int rs = i+1;
		pack.payersigs_.resize(rs); pack.fwds_.resize(rs); pack.msgs_.resize(rs);
		const Node& node = route_[i];
		{
			pack.msgs_[invidx(i,rs)] = new Connect_Msg(node.stakee_, account_);

			for (int j(0); j < rs-1; j++)
			{
				pack.fwds_[invidx(j,rs)]      = route_[j+1].address_;
				pack.payersigs_[invidx(j,rs)] = sign( bytes32(), account_);
				pack.msgs_[invidx(j,rs)]      = nullptr;
			}
			send_packet(dst, this->address_, pack); // this should immediately cause a Payable_Msg response
		}

		// now we can send a payment
		{
			payment p = create_payment(ctime, node.budget_, node.hash_secret_, node.target_);
			pack.msgs_[invidx(i,rs)] = new Payment_Msg(node.stakee_, p);

			for (int j(0); j < rs-1; j++)
			{
				pack.fwds_[invidx(j,rs)]      = route_[j+1].address_;
				pack.payersigs_[invidx(j,rs)] = sign( bytes32(), account_);
				pack.msgs_[invidx(j,rs)]      = nullptr;
			}
			send_packet(dst, this->address_, pack);
		}
	} // for (int i


}





/*
 *

This simple Server implementation conditionally forwards packets based on balance test, then bills the payer
It also charges seperate fees for queued and dropped packets

 *
 */
struct Server : public INet
{
	// Server Hyperparams - from a config file or something
	//double bytes_per_upay_;  // desired inv frequency of payments, in bytes
	//double data_price_;	  // server's OXT/byte price

	double res_price_ 	= 1e-11;	  	 // server's reserve(floor) OXT/byte price
	double que_price_	= 1e-10;		 // server's initial? congestion OXT/byte price for queued packets
	double drop_price_	= 1e-9;			 // server's initial? congestion OXT/byte price for dropped packets

	//double targ_balance_;    // target min client balance before invoice sent
	double min_balance_ = 0;     // min client balance to route packets (default 0)

	// Internal
	bytes32 account_;
	netaddr address_;
	//map<INet*, double> 	balances_;
	map<bytes32, double> 	balances_;
	map<double,  bytes32> 	old_tickets_;
	map<uint256, uint256> 	secrets_;

	struct PortEntry
	{
		netaddr to_, from_;
		bytes32 payer_;
	};
	map<uint64,  uint32>	route_to_port_;
	map<uint32,PortEntry>	port_to_entry_;
	uint32					next_port_ = 1;

	//map<netaddr, pair<netaddr,Client*>> routing_;
    


	Server() {
		account_       = rand();
		address_.addr_ = rand();
	}

	virtual ~Server() { }

	virtual netaddr get_netaddr() { return address_; }


	// client connection request
	/*
	void on_connect(Client* client, netaddr dst) {
		uint256 secret 		= rand();
		uint256 hash_secret = keccak256(secret);
		secrets_[hash_secret] = secret;
		client->on_payto(hash_secret, account_);
		//routing_[client->get_netaddr()] = pair<netaddr,Client*>(dst, client);
		//routing_[dst] = pair<netaddr,Client*>(client->get_netaddr(), client);
		// connection established, stuff happens		
	}
	*/

	// todo: remove sync ethnode RPC calls with async
	bool check_payment(payment p) { // validate the micropayment (does not verify it's a winner)
		if (Lot::balance(p.sender).amount_ <     p.amount) return false;
		if (Lot::balance(p.sender).escrow_ < 2 * p.amount) return false; // 2 is justin's magic number, and may change
		return true;
	}

	void grab(payment p, double trans_fee) {
		//function grab(uint256 secret, bytes32 hash, address payable target, uint256 nonce, uint256 ratio, uint256 start, uint128 range, uint128 amount, uint8 v, bytes32 r, bytes32 s, bytes32[] memory old)
		auto hash = p.hash_secret;
		auto secret = secrets_[hash];
		bytes32 ticket = keccak256(encodePacked(hash, p.target, p.nonce, p.ratio, p.start, p.range, p.amount));
		//old_tickets_.insert(ticket, p.start + p.range);
		vector<bytes32> old = {};
		/* while ((CurrentTime() + 1*Hour) > old_tickets.top().key()) {
			old.insert(old_tickets.pop());
		} */
		//RPC::transaction(trans_fee, grab(secret, hash, p.target, p.nonce, p.ratio, p.start, p.range, p.amount, p.sig, old));
		Lot::grab(secret, hash, p.target, p.nonce, p.ratio, p.start, p.range, p.amount, p.sig, old);
	}

	double ticket_value(payment p, double trans_fee) {
		auto val = (p.amount - trans_fee) * p.ratio;
		auto timestamp = CurrentTime() + 5*Minutes; // 5 minutes is roughly upper eth transaction delay
		double limit = val;
		if (p.start >= timestamp)
			limit = val;
		else
			limit = (val * (p.range - (timestamp - p.start)) / p.range);
		return limit;
	}
	

	// upayment from client
	void on_upay(payment p) { //  uses blocking external ethnode RPC calls

		dlog(2,"Server::on_upay(payment(%f,%f,%f,%f)) \n", p.ratio,p.amount, p.start,p.range);

		// todo: charge them cost of processing payment
		if (check_payment(p)) { // validate the micropayment
			auto trans_fee = get_trans_cost();
			double tv = ticket_value(p, trans_fee);
			dlog(2,"Server::on_upay balances_[%x]=%f += ticket_value(p,%f)=%f \n", p.sender, balances_[p.sender], trans_fee, tv);
			balances_[p.sender] += tv;
			auto secret = secrets_[p.hash_secret];
			if (is_winner(secret, p.nonce, p.ratio)) { // now check to see if it's a winner, and redeem if so
				grab(p, trans_fee);
			}
		}
	}

	
	void bill_packet(bytes32 account, double psize) {
		double amt = psize * res_price_;
		dlog(2,"Server::bill_packet(%x,%f) balances_[%x]=%f -= %f(%f*%f) \n", account,psize, account,balances_[account], amt,psize,res_price_);
		balances_[account] -= amt;
		//invoice_check(client);
	}

	void on_queued_packet(netaddr to, netaddr from, const Packet& p) {
		auto psize = get_size(p);
		bytes32 account = get_payer(p);
		double amt = psize * que_price_;
		dlog(2,"Server::on_queued_packet(%x,%x,%f) balances_[%x]=%f -= %f(%f * %f) \n", to,from,psize, account,balances_[account], amt,psize,que_price_);
		balances_[account] -= amt;
	}

	void on_dropped_packet(netaddr to, netaddr from, const Packet& p) {
		auto psize = get_size(p);
		bytes32 account = get_payer(p);
		double amt = psize * drop_price_;
		double ctime = CurrentTime();
		dlog(2,"Server::on_dropped_packet(%x,%x,%f) ctime(%f) balances_[%x]=%f -= %f(%f * %f) \n", to,from,psize, ctime, account,balances_[account], amt,psize,drop_price_);
		balances_[account] -= amt;
	}

	virtual void on_packet(netaddr to, netaddr from, const Packet& p_) {
		Packet p(p_);
		auto psize = get_size(p);
		assert(to.addr_ == address_.addr_);

		auto* msg = get_msg(p); // if there's a protocol message for us, handle it first

<<<<<<< HEAD
		dlog(4,"Server::on_packet  ([%x,%x],[%x,%x],%e)  msg(%p) \n", to.addr_,to.port_,from.addr_,from.port_,psize,msg);
=======
	void print_info(int llevl, double ctime, double stake, int nusers);
>>>>>>> aa2e47eb

		if (msg != nullptr && (msg->get_recipient() == account_)) {
			msg->recv(to, from, p, this);
			del_msg(p);
		}

		bytes32 payer = get_payer(p);
		if (payer != 0) // fwd packet - has a payer
		{
			assert(has_fwd(p));
			if (balances_[payer] > min_balance_) {
				dlog(3,"Server::on_packet  ([%x,%x],[%x,%x],%e) payer(%x) balance:  %f > %f ", to.addr_,to.port_,from.addr_,from.port_,psize,payer,balances_[payer],min_balance_);
				netaddr dst = get_fwd(p);
				uint32 sendport = next_port_;
				if (route_to_port_.find(p.routehash_) == route_to_port_.end()) {
					route_to_port_[p.routehash_] = sendport;
					port_to_entry_[sendport] = PortEntry{to,from,payer};
					dlog(3," new routehash_(%x) -> sendport(%i) \n", p.routehash_, sendport);
					next_port_++;
				}
				else {
					sendport = route_to_port_[p.routehash_];
					dlog(3," existing routehash_(%x) -> sendport(%i) \n", p.routehash_, sendport);
				}
				bill_packet(payer, psize);
				strip(p);
				net::send(dst, netaddr{address_.addr_, sendport}, p);
			} else {
				dlog(3,"Server::on_packet  ([%x,%x],[%x,%x],%e) payer(%x) balance:  %f <= %f \n", to.addr_,to.port_,from.addr_,from.port_,psize,payer,balances_[payer],min_balance_);
			}
		}
		else if (to.port_ != 0) // inv packet, look it up
		{
			PortEntry pe = port_to_entry_[to.port_];
			netaddr dst = pe.from_;
			payer = pe.payer_;
			dlog(3,"Server::on_packet  ([%x,%x],[%x,%x],%e)  payer(%x) inv pentry[%x,%x][%x,%x] \n", to.addr_,to.port_,from.addr_,from.port_,psize,payer, pe.to_.addr_,pe.to_.port_,pe.from_.addr_,pe.from_.port_);
			bill_packet(payer, psize);
			//strip(p);
			net::send(dst, to, p);
		}
	}


	void print_info(int llevl, double ctime, double stake);



	virtual void on_recv(netaddr to, netaddr from, const Packet& inpack, Connect_Msg* msg)
	{
		dlog(2,"Server::on_recv(%x,%x,Packet,Connect_Msg*) \n", to.addr_, from.addr_);

		assert(msg != nullptr);
		uint256 secret 		  = rand();
		uint256 hash_secret   = keccak256(secret);
		secrets_[hash_secret] = secret;

		Packet pack; pack.id_ = inpack.id_; pack.size_ = inpack.size_;
		pack.msgs_ = { new Payable_Msg(msg->sender_, address_, account_, account_, hash_secret ) };
		net::send(from, to, pack);
	}

	virtual void on_recv(netaddr to, netaddr from, const Packet& ipack, Payment_Msg* msg)
	{
		assert(msg != nullptr);
		on_upay(msg->payment_);
		Packet opack(ipack); opack.msgs_ = {};
		net::send(from, to, opack);
	}


};






/*
 *

R < C

(Sa/S)*N*F*Tb < Sa*Ir

N*F*Tb < S*Ir

Tb < (S*Ir) / (N*F)

$10M / 1M*365*24


Tb < (R-Cb) / (N*F)

Tb < Pu / F

Tb < Pu * Dc



The happy asshole free equilibrium is one where the asshole strategy is unprofitable: the earnings of the strategy (registering stake but providing zero service) is less than the cost:
R < C

(Sa/S)*N*F*Tb < Sa*Ir

Sa: attacker stake fraction
Ir: interest rate
S: total stake
N: number of users
F: connection frequency
Tb: effective 'trust bound' - the amount attacker earns from a connection before they reroll

N*F*Tb < S*Ir

Tb < (S*Ir) / (N*F)

If we have 1 million users and $500M staked and 10% interest rates, S*Ir is $50M/yr.  IF the avg connection frequency is 1 hour, then:

Tb < $50M / 1M*365*24 = $0.0057

$0.0057 is quite large - on the order of a thousand micropayments (which is not a coincidence, with payments sent on the order of seconds and a few thousand seconds in an hour)

And actually, we can simplify the equation:


First we can replace (S*Ir) with (R-Cb), the profit over time:

Tb < (R-Cb) / (N*F)

Then we can substitute Pu = (R-Cb)/N, where Pu is the profit over time per user

Tb < Pu / F

And finally replace 1/F with D, the duration:

Tb < Pu * D

So in essence, as long as the typical connection session lasts much longer than the time it takes a user/client to reroll a bad connection, and the budgeting algorithm doesn't prepay too much, this attack should be unprofitable.


The earlier end simplified equation:
Tb < Pu * D
Tb: effective 'trust bound' - the amount attacker earns from a connection before they reroll
Pu: profit over time per user
D:  connection duration

Perhaps more clear formulated as:
Pu * Rt < Pu * D
Pu: profit over time per user
Rt: time until user rerolls a bad connection
D:  connection duration


*/


<|MERGE_RESOLUTION|>--- conflicted
+++ resolved
@@ -460,14 +460,9 @@
 	double get_trust_bound();  	// max OXT amount client is willing to lend to server (can initially be a large constant)
 
 
-<<<<<<< HEAD
-	void set_active(double aratio) { // set an activity ratio for budgeting  (0.0 idle, 1.0 full use)
-		for (auto n : route_) n.budget_->set_active(aratio);
-=======
 	void set_active(double active) { // set an activity ratio for budgeting  (0.0 idle, 1.0 full use)
-		budget_->set_active(active);
+		for (auto n : route_) n.budget_->set_active(active);
 		active_ = active;
->>>>>>> aa2e47eb
 	}
     
     // callback when disconnected from route
@@ -498,15 +493,9 @@
 
 
     void step(double ctime) {
-	dlog(2,"Client::step(%f)\n", ctime);
+	    dlog(2,"Client::step(%f)\n", ctime);
     	Tickable::step(ctime);
-<<<<<<< HEAD
-    	send_payments(ctime);
-    	//sendpay(ctime, hash_secret_, target_);
-=======
-    	assert(target_ != 0);
-    	if (active_ > 0.0) sendpay(ctime, hash_secret_, target_);
->>>>>>> aa2e47eb
+		if (active_ > 0.0) send_payments(ctime);
     }
 
     void send_packet(netaddr to, netaddr from, Packet& p) {
@@ -525,7 +514,6 @@
     	p.id_   = last_sent_pac_id_;
     	net::send(to, from, p);
     }
-<<<<<<< HEAD
 
 	virtual void on_packet(netaddr to, netaddr from, const Packet& p)
 	{
@@ -544,17 +532,6 @@
 			assert(p.routehash_ == routehash_);
 		}
 	}
-=======
-    
-    virtual void on_packet(netaddr to, netaddr from, const packet& p)
-    {
-    	packs_recv_ += 1.0;
-	last_recv_pac_id_ = get_id(p);
-	auto psize = get_size(p);
-	assert(to == address_); brecvd_ += psize;
-	dlog(2,"Client::on_packet  (%x,%x,%e,%d) brecvd_(%f) \n", to,from,psize,get_id(p),brecvd_);
-    }
->>>>>>> aa2e47eb
 
 
 	void print_info(int llevl, double ctime);
@@ -860,11 +837,7 @@
 
 		auto* msg = get_msg(p); // if there's a protocol message for us, handle it first
 
-<<<<<<< HEAD
 		dlog(4,"Server::on_packet  ([%x,%x],[%x,%x],%e)  msg(%p) \n", to.addr_,to.port_,from.addr_,from.port_,psize,msg);
-=======
-	void print_info(int llevl, double ctime, double stake, int nusers);
->>>>>>> aa2e47eb
 
 		if (msg != nullptr && (msg->get_recipient() == account_)) {
 			msg->recv(to, from, p, this);
@@ -909,9 +882,6 @@
 	}
 
 
-	void print_info(int llevl, double ctime, double stake);
-
-
 
 	virtual void on_recv(netaddr to, netaddr from, const Packet& inpack, Connect_Msg* msg)
 	{
@@ -935,6 +905,7 @@
 		net::send(from, to, opack);
 	}
 
+	void print_info(int llevl, double ctime, double stake, int nusers);
 
 };
 
