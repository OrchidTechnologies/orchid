--- conflicted
+++ resolved
@@ -332,13 +332,8 @@
 
 uint256_t Chain::Get(Json::Value::ArrayIndex index, const Json::Value &storages, const Region &root, const uint256_t &key) const {
     const auto &storage(storages[index]);
-<<<<<<< HEAD
     orc_assert_(uint256_t(storage["key"].asString()) == key, "incorrect response for " << key << " at " << index << ": " << storage);
-    const uint256_t value(storage["value"].asString());
-=======
-    orc_assert(uint256_t(storage["key"].asString()) == key);
     uint256_t value(storage["value"].asString());
->>>>>>> bb57cbc9
     const auto leaf(Verify(storage["proof"], root, HashK(Number<uint256_t>(key))));
     orc_assert(leaf.num() == value);
     return value;
