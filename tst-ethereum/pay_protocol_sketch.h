/* Orchid - WebRTC P2P VPN Market (on Ethereum)
 * Copyright (C) 2017-2019  The Orchid Authors
*/

/* GNU Affero General Public License, Version 3 {{{ */
/*
 * This program is free software: you can redistribute it and/or modify
 * it under the terms of the GNU Affero General Public License as published by
 * the Free Software Foundation, either version 3 of the License, or
 * (at your option) any later version.

 * This program is distributed in the hope that it will be useful,
 * but WITHOUT ANY WARRANTY; without even the implied warranty of
 * MERCHANTABILITY or FITNESS FOR A PARTICULAR PURPOSE.  See the
 * GNU Affero General Public License for more details.

 * You should have received a copy of the GNU Affero General Public License
 * along with this program.  If not, see <http://www.gnu.org/licenses/>.
**/
/* }}} */



/*



struct Client
{

	// budgeting params (input from UI)
	budget_time_;   	// remaining time we want our balance to last
	target_overhead_ = 0.1;	// target transaction fee overhead  // move to server?

	// eth/system inputs (from some oracle)
	trans_cost_;	// in OXT

	// auto derived upay params
	winProb_;
	faceVal_;

	server_;
	elapsed_;
	totbytes_;
	balance_; 		// actual pot balance (shadowed)

	expBalance_;		// expected, micro-payment balance (amount owed from server to client)
	minBalance_;		// min expected balance, below which we send a new micropayment

	on_connect(address);  	// user initiates connection to server
	on_connected(server);	// server connection response
	on_winner(payment);	// server notifies client on winning ticket (needed for rate control)
	on_in_packets(data);    // on inc data from server
	on_out_packets(data);   // on out data to   server

	GetAvgDataRate() {	// this could be smarter?  Avg data rate over all of time
		return (totbytes_ / GetTotElapsedTime());
	}

	// user initiates connection to server
	on_connect(server) 	 { send("connect", server, ...); }


	get_budget_balance() { 
		spendrate = balance_ / budget_time_; // simple dumb bad budgeting
		allowed = spendrate * ElapsedTime();
		return allowed;
	};

	// server connection response
	on_connected(server)  {
		server_ = server; balance_ = elapsed_ = expBalance_ = 0;

		afford 	    = get_budget_balance();
		trust_bound = get_trust_bound();
		exp_value   = min(afford, server_.exp_value_, trust_bound);

		// init micropay params
		faceVal_	= trans_cost_ / target_overhead_; // todo: move to server
		winProb_	= exp_value / (faceVal_ - trans_cost_);
	}

	// server notifies client on winning ticket (needed for rate control)
	on_winner(payment)  {

		balance_   -= payment.faceVal;

		afford 	    = get_budget_balance();
		trust_bound = get_trust_bound();
		exp_value   = min(afford, server_.exp_value_, trust_bound);

		// dyn adjust of faceVal rather than winprob (important)
		faceVal_    = exp_value / winProb_; // todo: subject to server minFaceVal
	}

	on_in_packets(data)  {    // inc data from server
		expBalance_ -= size(data) * server_.data_price_;
		totbytes_   += size(data);
	}

	on_out_packets(data)  {    // out data to server
		expBalance_ -= size(data) * server_.data_price_;
		totbytes_   += size(data);
	}

	on_invoice(bal_owed) {
		
		afford 	    = get_budget_balance();
		trust_bound = get_trust_bound();
		exp_value   = min(afford, bal_owed, trust_bound);

		// dyn adjust of faceVal rather than winprob (important)
		faceVal_    = exp_value / winProb_; // todo: subject to server minFaceVal		
		send("upay", server_, payment{winProb_, faceVal_, ..} );
	}


	update(etime)
	{
		elapsed_     += etime;
		budget_time_ -= etime;

		// todo: move to server, request
		minBalance_  = server_.bytesPerUpay_ * (server_.data_price_);

		if (expBalance_ < minBalance_) {
			send("upay", server_, payment{winProb_, faceVal_, ..} );
			expBalance_ += winProb_ * faceVal_;
		}
	}

};


struct Server
{
	// Server Hyperparams - from a config file or something
<<<<<<< HEAD
	upay_freq_;		// requested max frequency of micropayments, in hertz
=======
	// upay_freq_;	// desired frequency of micropayments, in hertz
	bytesPerUpay_;  // desired inv frequency of micropayments, in bytes
>>>>>>> 12626990
	data_price_;	// server's OXT/byte price

	// Internal
	balances_;
	iconn_map_;
	oconn_map_;


	on_connect(client);		// client connection request
	on_upay(client, payment);	// upayment from client
	on_out_packets(src, data);	// inc data from client out to target
	on_in_packets(src, data);       // inc data from target out to client


	// client connection request
	on_connect(client) {
		send("connected", client, { bytesPerUpay_, data_price_ ... } );
	}

	OnlinePaymentCheck(payment) { // validate the micropayment (does not verify it's a winner)
		if (RPC.balance(payment.sender).amount_ <     payment.faceVal)) return false;
		if (RPC.balance(payment.sender).escrow_ < 2 * payment.faceVal)) return false;
	}

	IsWinner(payment); // offline check to see if ticket is a winner

	// upayment from client
	on_upay(client, payment) { //  uses blocking external ethnode RPC calls
		if (OnlinePaymentCheck(payment)) { // validate the micropayment
			balances_[client] += payment.faceVal * payment.winProb;
			if (IsWinner(payment) { // now check to see if it's a winner, and redeem if so
				RPC.grab(payment);
				send("winner", client, payment);
			}
		}
	}

	on_out_packets(src, data) {	// inc data from client out to target
		client = iconn_map_[src];
		cost   = data.size_ * data_price_;
		balances[client] -= cost;
		if (balances[client] > 0) {
			send(client.target, data);
		}
	}

	on_in_packets(src, data) {   // inc data from target out to client
		client = oconn_map_[src];
		cost   = data.size_ * data_price_;
		balances[client] -= cost;
		if (balances[client] > 0) {
			send(client, data);
		}
	}

};




 *
 *
*/


<|MERGE_RESOLUTION|>--- conflicted
+++ resolved
@@ -135,12 +135,8 @@
 struct Server
 {
 	// Server Hyperparams - from a config file or something
-<<<<<<< HEAD
-	upay_freq_;		// requested max frequency of micropayments, in hertz
-=======
 	// upay_freq_;	// desired frequency of micropayments, in hertz
 	bytesPerUpay_;  // desired inv frequency of micropayments, in bytes
->>>>>>> 12626990
 	data_price_;	// server's OXT/byte price
 
 	// Internal
