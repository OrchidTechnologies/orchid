--- conflicted
+++ resolved
@@ -54,14 +54,9 @@
     token_addr = w3.toChecksumAddress(os.environ['TOKEN'])
     lottery_addr = w3.toChecksumAddress(os.environ['LOTTERY'])
 
-<<<<<<< HEAD
     logging.debug(f"Funder nonce: {nonce}")
     logging.debug(f"Assembling approve transaction:")
-=======
-    logging.debug(f'Funder nonce: {nonce}')
-
-    logging.debug('Assembling approve transaction')
->>>>>>> 3740984a
+
     approve_txn = token_main.functions.approve(
         lottery_addr,
         total,
@@ -101,7 +96,6 @@
 ) -> str:
     logging.debug(f"Funding PAC  signer: {signer}, total: {total}, escrow: {escrow} ")
 
-<<<<<<< HEAD
     gas_price = int(os.environ['DEFAULT_GAS'])
     lottery_addr = w3.toChecksumAddress(os.environ['LOTTERY'])
     token_addr = w3.toChecksumAddress(os.environ['TOKEN'])
@@ -120,9 +114,7 @@
 
     logging.debug(f"Funder nonce: {nonce}")
     logging.debug(f"Assembling bind transaction:")
-=======
-    logging.debug('Assembling bind transaction')
->>>>>>> 3740984a
+
     bind_txn = lottery_main.functions.bind(
         signer,
         verifier_addr,
@@ -147,12 +139,6 @@
     logging.debug(f"Submitted bind transaction with hash: {bind_txn_hash.hex()}")
     nonce = nonce + 1
 
-<<<<<<< HEAD
-    logging.debug(f"Funder nonce: {nonce}")
-    logging.debug(f"Assembling funding transaction:")
-=======
-    logging.debug('Assembling funding transaction')
->>>>>>> 3740984a
     funding_txn = lottery_main.functions.push(
         signer,
         total,
@@ -195,11 +181,9 @@
     target_NFV = get_target_NFV(total_usd);
     tot_units = max(int(target_NFV+0.5), 3);
 
-    # todo: pass on gas and app-store overhead?
     usd_per_oxt = get_usd_per_oxt()
     oxt_per_usd = 1.0 / usd_per_oxt
-<<<<<<< HEAD
-    #escrow_oxt = get_min_escrow() # todo: better alg to determine this?
+    #escrow_oxt = get_min_escrow()
     value_usd  = total_usd * 0.7 - 0.5 # 30% store fee, 0.5 setup charge
     value_oxt  = value_usd * oxt_per_usd;
     #tot_units  = max(int(value_oxt / (0.5*escrow_oxt)), 3);
@@ -212,14 +196,6 @@
 
     escrow_oxt  = float(escrow_wei) / float(eth_to_wei);
     total_oxt   = float(total_wei)  / float(eth_to_wei);
-=======
-    escrow_oxt = get_min_escrow()  # todo: better alg to determine this?
-    value_usd = total_usd * 0.7 - 0.5  # 30% store fee, 0.5 setup charge
-    value_oxt = value_usd * oxt_per_usd
-    num_tickets = int(value_oxt / (0.5*escrow_oxt))
-    escrow_oxt = 2.0 * float(value_oxt) / float(num_tickets)
-    total_oxt = value_oxt + escrow_oxt
->>>>>>> 3740984a
 
     logging.debug(f"Funding PAC  signer: {signer}, total: ${total_usd}{total_oxt} OXT, escrow: {escrow_oxt} OXT  tot_units: {tot_units}  FV_oxt: {FV_oxt} target_NFV: {target_NFV} ")
 
