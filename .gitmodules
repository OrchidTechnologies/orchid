[submodule "flutter"]
	path = app-shared/flutter
	url = https://github.com/flutter/flutter.git
[submodule "boost"]
	path = p2p/boost
	url = https://github.com/boostorg/boost.git
[submodule "cppcoro"]
	path = p2p/cppcoro
	url = https://github.com/lewissbaker/cppcoro.git
[submodule "jsoncpp"]
	path = p2p/jsoncpp
	url = https://github.com/open-source-parsers/jsoncpp.git
[submodule "abseil-cpp"]
	path = min-webrtc/abseil-cpp
	url = https://github.com/abseil/abseil-cpp.git
[submodule "libsrtp"]
	path = min-webrtc/libsrtp
	url = https://chromium.googlesource.com/chromium/deps/libsrtp
[submodule "usrsctp"]
	path = min-webrtc/usrsctp
	url = https://github.com/sctplab/usrsctp.git
[submodule "sctp-idata"]
	path = min-webrtc/sctp-idata
	url = https://github.com/sctplab/sctp-idata.git
[submodule "webrtc"]
	path = min-webrtc/webrtc
	url = https://webrtc.googlesource.com/src
[submodule "openvpn3"]
	path = p2p/openvpn3
	url = https://github.com/OpenVPN/openvpn3.git
[submodule "lz4"]
	path = p2p/lz4
	url = https://github.com/lz4/lz4.git
[submodule "openzeppelin-solidity"]
	path = openzeppelin-solidity
	url = https://github.com/OpenZeppelin/openzeppelin-solidity.git
[submodule "libmaxminddb"]
	path = vpn-shared/libmaxminddb
	url = https://github.com/maxmind/libmaxminddb.git
[submodule "libevent"]
	path = vpn-shared/libevent
	url = https://github.com/libevent/libevent.git
[submodule "lwip"]
	path = p2p/lwip
	url = https://git.savannah.nongnu.org/git/lwip.git
[submodule "boringtun"]
	path = p2p/boringtun
	url = https://github.com/cloudflare/boringtun.git
[submodule "tor"]
	path = vpn-shared/tor
	url = https://git.torproject.org/tor.git
[submodule "libutp"]
	path = p2p/libutp
	url = https://github.com/bittorrent/libutp.git
[submodule "flutter-desktop-embedding"]
	path = app-shared/flutter-desktop-embedding
	url = https://github.com/google/flutter-desktop-embedding
[submodule "url"]
	path = p2p/url
	url = https://github.com/cpp-netlib/url
[submodule "secp256k1"]
	path = p2p/secp256k1
	url = https://github.com/bitcoin-core/secp256k1.git
[submodule "openssl"]
	path = min-webrtc/openssl
	url = https://github.com/openssl/openssl
[submodule "libssh"]
	path = vpn-shared/libssh
	url = https://git.libssh.org/projects/libssh.git
[submodule "zlib"]
	path = min-zlib/libz
	url = https://chromium.googlesource.com/chromium/src/third_party/zlib.git
[submodule "eEVM"]
	path = p2p/eEVM
	url = https://github.com/microsoft/eEVM.git
[submodule "tap-windows6"]
	path = vpn-windows/tap-windows6
	url = https://github.com/OpenVPN/tap-windows6
[submodule "sqlite"]
	path = p2p/sqlite
	url = https://github.com/mackyle/sqlite.git
[submodule "SPCDNS"]
	path = p2p/SPCDNS
	url = https://github.com/spc476/SPCDNS
[submodule "wireshark"]
	path = min-wireshark/wireshark
	url = https://code.wireshark.org/review/wireshark
[submodule "libgpg-error"]
	path = min-wireshark/libgpg-error
	url = https://github.com/gpg/libgpg-error.git
[submodule "libgcrypt"]
	path = min-wireshark/libgcrypt
	url = https://github.com/gpg/libgcrypt.git
[submodule "glib"]
	path = min-glib/glib
	url = https://github.com/GNOME/glib.git
[submodule "libiconv"]
	path = min-glib/libiconv
	url = https://git.savannah.gnu.org/git/libiconv.git
[submodule "gnulib"]
	path = min-glib/gnulib
	url = https://git.savannah.gnu.org/git/gnulib.git
[submodule "libcxxabi"]
	path = env/libcxxabi
	url = https://github.com/llvm-mirror/libcxxabi.git
[submodule "libcxx"]
	path = env/libcxx
	url = https://github.com/llvm-mirror/libcxx.git
[submodule "quickjs"]
	path = vpn-shared/quickjs
	url = https://github.com/horhof/quickjs
[submodule "intx"]
	path = p2p/intx
	url = https://github.com/chfast/intx.git
[submodule "expected"]
	path = p2p/expected
	url = https://github.com/TartanLlama/expected.git
[submodule "curl"]
	path = p2p/curl
	url = https://github.com/curl/curl.git
[submodule "challenge-bypass-ristretto-ffi"]
	path = p2p/challenge-bypass-ristretto-ffi
	url = https://github.com/brave-intl/challenge-bypass-ristretto-ffi.git
[submodule "icu"]
	path = min-icu4c/icu
	url = https://github.com/unicode-org/icu.git
[submodule "googletest"]
	path = min-zlib/googletest
	url = https://chromium.googlesource.com/external/github.com/google/googletest.git
[submodule "base"]
	path = min-zlib/base
	url = https://chromium.googlesource.com/chromium/src/base
[submodule "build"]
	path = min-zlib/build
	url = https://chromium.googlesource.com/chromium/src/build.git
[submodule "v8"]
	path = min-v8/v8
	url = https://chromium.googlesource.com/v8/v8
[submodule "trace_event"]
	path = min-v8/trace_event
	url = https://chromium.googlesource.com/chromium/src/base/trace_event/common.git
[submodule "protobuf"]
	path = p2p/protobuf
	url = https://chromium.googlesource.com/external/github.com/google/protobuf
[submodule "jinja2"]
	path = min-v8/jinja2
	url = https://chromium.googlesource.com/chromium/src/third_party/jinja2.git
[submodule "markupsafe"]
	path = min-v8/markupsafe
	url = https://chromium.googlesource.com/chromium/src/third_party/markupsafe.git
[submodule "fmt"]
	path = p2p/fmt
	url = https://github.com/fmtlib/fmt.git
[submodule "leveldb"]
	path = tst-explore/leveldb
	url = https://github.com/google/leveldb.git
[submodule "c-ares"]
	path = min-wireshark/c-ares
	url = https://github.com/c-ares/c-ares.git
[submodule "plugins"]
	path = gui-orchid/plugins
	url = https://github.com/flutter/plugins.git
[submodule "SHA3IUF"]
	path = p2p/SHA3IUF
	url = https://github.com/brainhub/SHA3IUF.git
[submodule "cpp-jwt"]
	path = p2p/cpp-jwt
	url = https://github.com/arun11299/cpp-jwt.git
[submodule "cairo"]
	path = min-cairo/cairo
	url = https://github.com/freedesktop/cairo.git
[submodule "libpng"]
	path = min-cairo/libpng
	url = git://git.code.sf.net/p/libpng/code
[submodule "pixman"]
	path = min-cairo/pixman
	url = https://gitlab.freedesktop.org/pixman/pixman.git
[submodule "chains"]
	path = p2p/chains
	url = https://github.com/ethereum-lists/chains.git
<<<<<<< HEAD
[submodule "engine"]
	path = app-shared/engine
	url = https://github.com/flutter/engine.git
[submodule "vpn-libraries"]
	path = min-krypton/vpn-libraries
	url = https://github.com/google/vpn-libraries.git
[submodule "compile-time-regular-expressions"]
	path = p2p/ctre
	url = https://github.com/hanickadot/compile-time-regular-expressions.git
[submodule "trezor-common"]
	path = p2p/trezor-common
	url = https://github.com/trezor/trezor-common.git
=======
[submodule "openvpn"]
	path = vpn-windows/openvpn
	url = https://github.com/OpenVPN/openvpn.git
>>>>>>> 73e3e370
<|MERGE_RESOLUTION|>--- conflicted
+++ resolved
@@ -178,7 +178,6 @@
 [submodule "chains"]
 	path = p2p/chains
 	url = https://github.com/ethereum-lists/chains.git
-<<<<<<< HEAD
 [submodule "engine"]
 	path = app-shared/engine
 	url = https://github.com/flutter/engine.git
@@ -191,8 +190,6 @@
 [submodule "trezor-common"]
 	path = p2p/trezor-common
 	url = https://github.com/trezor/trezor-common.git
-=======
 [submodule "openvpn"]
 	path = vpn-windows/openvpn
-	url = https://github.com/OpenVPN/openvpn.git
->>>>>>> 73e3e370
+	url = https://github.com/OpenVPN/openvpn.git